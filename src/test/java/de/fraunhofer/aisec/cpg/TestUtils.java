--- conflicted
+++ resolved
@@ -43,18 +43,9 @@
 
 public class TestUtils {
 
-<<<<<<< HEAD
   public static <S extends Node> S findByUniqueName(Collection<S> nodes, String name) {
     List<S> results =
         nodes.stream().filter(m -> m.getName().equals(name)).collect(Collectors.toList());
-=======
-  public static <S extends Node> S findByName(Collection<S> nodes, String name) {
-    return findByPredicate(nodes, s -> s.getName().equals(name));
-  }
-
-  public static <S extends Node> S findByPredicate(Collection<S> nodes, Predicate<S> predicate) {
-    List<S> results = nodes.stream().filter(predicate).collect(Collectors.toList());
->>>>>>> fa053cf7
     assertEquals(1, results.size());
     return results.get(0);
   }
