/*
 * Copyright (c) 2019, Fraunhofer AISEC. All rights reserved.
 *
 *  Licensed under the Apache License, Version 2.0 (the "License");
 *  you may not use this file except in compliance with the License.
 *  You may obtain a copy of the License at
 *
 *       http://www.apache.org/licenses/LICENSE-2.0
 *
 *  Unless required by applicable law or agreed to in writing, software
 *  distributed under the License is distributed on an "AS IS" BASIS,
 *  WITHOUT WARRANTIES OR CONDITIONS OF ANY KIND, either express or implied.
 *  See the License for the specific language governing permissions and
 *  limitations under the License.
 *
 *                    $$$$$$\  $$$$$$$\   $$$$$$\
 *                   $$  __$$\ $$  __$$\ $$  __$$\
 *                   $$ /  \__|$$ |  $$ |$$ /  \__|
 *                   $$ |      $$$$$$$  |$$ |$$$$\
 *                   $$ |      $$  ____/ $$ |\_$$ |
 *                   $$ |  $$\ $$ |      $$ |  $$ |
 *                   \$$$$$   |$$ |      \$$$$$   |
 *                    \______/ \__|       \______/
 *
 */

package de.fraunhofer.aisec.cpg.graph.type;

import de.fraunhofer.aisec.cpg.graph.TypeManager;
import java.util.ArrayList;
import java.util.List;
import java.util.function.Supplier;
import java.util.regex.Matcher;
import java.util.regex.Pattern;

/**
 * Class responsible for parsing the type definition and create the same Type as described by the
 * type string, but complying to the CPG TypeSystem
 */
public class TypeParser {

  private TypeParser() {
    throw new IllegalStateException("Do not instantiate the TypeParser");
  }

  public static final String UNKNOWN_TYPE_STRING = "UNKNOWN";
  private static final List<String> primitives =
      List.of("byte", "short", "int", "long", "float", "double", "boolean", "char");
  private static final Pattern functionPtrRegex =
      Pattern.compile(
          "(?:(?<functionptr>(\\h|\\()+[a-zA-Z0-9_$.<>:]*\\*\\h*[a-zA-Z0-9_$.<>:]*(\\h|\\))+)\\h*)(?<args>\\(+[a-zA-Z0-9_$.<>,\\*\\&\\h]*\\))");

  private static Supplier<TypeManager.Language> languageSupplier =
      () -> TypeManager.getInstance().getLanguage();
  private static final String VOLATILE_QUALIFIER = "volatile";
  private static final String FINAL_QUALIFIER = "final";
  private static final String CONST_QUALIFIER = "const";
  private static final String RESTRICT_QUALIFIER = "restrict";
  private static final String ATOMIC_QUALIFIER = "atomic";

  public static void reset() {
    TypeParser.languageSupplier = () -> TypeManager.getInstance().getLanguage();
  }

  /**
   * WARNING: This is only intended for Test Purposes of the TypeParser itself without parsing
   * files. Do not use this.
   *
   * @param languageSupplier frontend language Java or CPP
   */
  public static void setLanguageSupplier(Supplier<TypeManager.Language> languageSupplier) {
    TypeParser.languageSupplier = languageSupplier;
  }

  public static TypeManager.Language getLanguage() {
<<<<<<< HEAD
    if (TypeManager.getInstance().getFrontend() == null) {
      return language;
    }
    return TypeManager.getInstance().getLanguage();
=======
    return TypeParser.languageSupplier.get();
>>>>>>> db25058c
  }

  /**
   * Infers corresponding qualifier information for the type depending of the keywords.
   *
   * @param typeString list of found keywords
   * @param old previous qualifier information which is completed with newer qualifier information
   * @return Type.Qualifier
   */
  public static Type.Qualifier calcQualifier(List<String> typeString, Type.Qualifier old) {
    boolean constantFlag = false;
    boolean volatileFlag = false;
    boolean restrictFlag = false;
    boolean atomicFlag = false;

    if (old != null) {
      constantFlag = old.isConst();
      volatileFlag = old.isVolatile();
      restrictFlag = old.isRestrict();
      atomicFlag = old.isAtomic();
    }

    for (String part : typeString) {
      switch (part) {
        case FINAL_QUALIFIER:
        case CONST_QUALIFIER:
          constantFlag = true;
          break;

        case VOLATILE_QUALIFIER:
          volatileFlag = true;
          break;

        case RESTRICT_QUALIFIER:
          restrictFlag = true;
          break;

        case ATOMIC_QUALIFIER:
          atomicFlag = true;
          break;
        default:
          // do nothing
      }
    }

    return new Type.Qualifier(constantFlag, volatileFlag, restrictFlag, atomicFlag);
  }

  /**
   * Infers the corresponding storage type depending on the present storage keyword. Default AUTO
   *
   * @param typeString List of storage keywords
   * @return Storage
   */
  public static Type.Storage calcStorage(List<String> typeString) {
    for (String part : typeString) {
      try {
        return Type.Storage.valueOf(part.toUpperCase());
      } catch (IllegalArgumentException ignored) {
        // continue in case of illegalArgumentException
      }
    }
    return Type.Storage.AUTO;
  }

  public static boolean isStorageSpecifier(String specifier) {
    if (getLanguage() == TypeManager.Language.CXX) {
      return specifier.equalsIgnoreCase("STATIC");
    } else {
      try {
        Type.Storage.valueOf(specifier.toUpperCase());
        return true;
      } catch (IllegalArgumentException e) {
        return false;
      }
    }
  }

  protected static boolean isQualifierSpecifier(String qualifier) {
    if (getLanguage() == TypeManager.Language.JAVA) {
      return qualifier.equals(FINAL_QUALIFIER) || qualifier.equals(VOLATILE_QUALIFIER);
    } else {
      return qualifier.equals(CONST_QUALIFIER)
          || qualifier.equals(VOLATILE_QUALIFIER)
          || qualifier.equals(RESTRICT_QUALIFIER)
          || qualifier.equals(ATOMIC_QUALIFIER);
    }
  }

  public static boolean isKnownSpecifier(String specifier) {
    return isQualifierSpecifier(specifier) || isStorageSpecifier(specifier);
  }

  /**
   * searching closing bracket
   *
   * @param openBracket opening bracket char
   * @param closeBracket closing bracket char
   * @param string substring without the openening bracket
   * @return position of the closing bracket
   */
  private static int findMatching(char openBracket, char closeBracket, String string) {
    int counter = 1;
    int i = 0;

    while (counter != 0) {
      char actualChar = string.charAt(i);
      if (actualChar == openBracket) {
        counter++;
      } else if (actualChar == closeBracket) {
        counter--;
      }
      i++;
    }

    return i;
  }

  /**
   * Matches the type blocks and checks if it the typeString has the structure of a function pointer
   *
   * @param type separated type string
   * @return true if function pointer structure is found in typeString, false if not
   */
  private static Matcher isFunctionPointer(List<String> type) {

    StringBuilder typeStringBuilder = new StringBuilder();
    for (String typePart : type) {
      typeStringBuilder.append(typePart);
    }

    String typeString = typeStringBuilder.toString().strip();

    Matcher matcher = functionPtrRegex.matcher(typeString);
    if (matcher.find()) {
      return matcher;
    }
    return null;
  }

  private static boolean isIncompleteType(String typeName) {
    return typeName.strip().equals("void");
  }

  private static boolean isUnknownType(String typeName) {
    return typeName.toUpperCase().contains(UNKNOWN_TYPE_STRING);
  }

  /**
   * Removes spaces between a generics Expression, i.e. between "<" and ">" and the preceding Type
   * information Required since, afterwards typeString get splitted by spaces
   *
   * @param type typeString
   * @return typeString without spaces in the generic Expression
   */
  private static String fixGenerics(String type) {
    StringBuilder out = new StringBuilder();
    int bracketCount = 0;
    int iterator = 0;
    while (iterator < type.length()) {
      switch (type.charAt(iterator)) {
        case '<':
          bracketCount++;
          out.append(type.charAt(iterator));
          break;

        case '>':
          out.append('>');
          bracketCount--;
          break;

        case ' ':
          if (bracketCount == 0) {
            out.append(type.charAt(iterator));
          }
          break;

        default:
          out.append(type.charAt(iterator));
          break;
      }
      iterator++;
    }

    String[] splitted = out.toString().split("\\<");
    StringBuilder out2 = new StringBuilder();
    for (String s : splitted) {
      if (out2.length() > 0) {
        out2.append('<');
      }
      out2.append(s.trim());
    }

    return out2.toString();
  }

  private static void processBlockUntilLastSplit(
      String type, int lastSplit, int newPosition, List<String> typeBlocks) {
    String substr = type.substring(lastSplit, newPosition);
    if (substr.length() != 0) {
      typeBlocks.add(substr);
    }
  }

  /**
   * Separates typeString into the different Parts that make up the type information
   *
   * @param type string with the entire type definition
   * @return list of strings in which every piece of type information is one element of the list
   */
  public static List<String> separate(String type) {

    // Remove :: CPP operator, use . instead
    type = type.replace("::", ".");
    type = type.split("=")[0];

    // Guarantee that there is no arbitraty number of whitespces
    String[] typeSubpart = type.split(" ");
    type = String.join(" ", typeSubpart).strip();

    List<String> typeBlocks = new ArrayList<>();

    // Splits TypeString into relevant information blocks
    int lastSplit = 0;
    int finishPosition = 0;
    String substr = "";

    int i = 0;
    while (i < type.length()) {
      char ch = type.charAt(i);
      switch (ch) {
        case ' ':
          // handle space create element
          processBlockUntilLastSplit(type, lastSplit, i, typeBlocks);
          lastSplit = i + 1;
          break;

        case '(':
          // handle ( find matching closing ignore content (not relevant type information)
          processBlockUntilLastSplit(type, lastSplit, i, typeBlocks);
          finishPosition = findMatching('(', ')', type.substring(i + 1));
          typeBlocks.add(type.substring(i, i + finishPosition + 1));
          i = finishPosition + i;
          lastSplit = i + 1;
          break;

        case '[':
          // handle [ find matching closing ignore content (not relevant type information)
          processBlockUntilLastSplit(type, lastSplit, i, typeBlocks);

          finishPosition = findMatching('[', ']', type.substring(i + 1));
          typeBlocks.add("[]"); // type.substring(i, i+finishPosition+1)
          i = finishPosition + i;
          lastSplit = i + 1;
          break;

        case '*':
          // handle * operator
          processBlockUntilLastSplit(type, lastSplit, i, typeBlocks);

          typeBlocks.add("*");
          lastSplit = i + 1;
          break;

        case '&':
          // handle & operator
          processBlockUntilLastSplit(type, lastSplit, i, typeBlocks);

          typeBlocks.add("&");
          lastSplit = i + 1;
          break;

        default:
          // everything else
          substr = type.substring(lastSplit, type.length());
          if (substr.length() != 0 && i == type.length() - 1) {
            typeBlocks.add(substr);
          }
          break;
      }
      i++;
    }

    return typeBlocks;
  }

  private static List<Type> getParameterList(String parameterList) {
    if (parameterList.startsWith("(") && parameterList.endsWith(")")) {
      parameterList = parameterList.strip().substring(1, parameterList.strip().length() - 1);
    }
    List<Type> parameters = new ArrayList<>();
    String[] parametersSplit = parameterList.split(",");
    for (String parameter : parametersSplit) {
      if (parameter.length() > 0) {
        parameters.add(createFrom(parameter.strip(), true));
      }
    }

    return parameters;
  }

  private static List<Type> getGenerics(String typeName) {
    if (typeName.contains("<") && typeName.contains(">")) {
      String generics = typeName.substring(typeName.indexOf('<') + 1, typeName.lastIndexOf('>'));
      List<Type> genericList = new ArrayList<>();
      String[] parametersSplit = generics.split(",");
      for (String parameter : parametersSplit) {
        genericList.add(createFrom(parameter.strip(), true));
      }

      return genericList;
    }
    return new ArrayList<>();
  }

  private static Type performBracketContentAction(Type finalType, String part) {
    if (part.equals("*")) {
      return finalType.reference(PointerType.PointerOrigin.POINTER);
    }

    if (part.equals("&")) {
      return finalType.dereference();
    }

    if (part.startsWith("[") && part.endsWith("]")) {
      return finalType.reference(PointerType.PointerOrigin.ARRAY);
    }
    if (part.startsWith("(") && part.endsWith(")")) {
      List<String> subBracketExpression = new ArrayList<>();
      subBracketExpression.add(part);
      return resolveBracketExpression(finalType, subBracketExpression);
    }
    if (isStorageSpecifier(part)) {
      List<String> specifiers = new ArrayList<>();
      specifiers.add(part);
      finalType.setStorage(calcStorage(specifiers));
      return finalType;
    }
    if (isQualifierSpecifier(part)) {
      List<String> qualifiers = new ArrayList<>();
      qualifiers.add(part);
      finalType.setQualifier(calcQualifier(qualifiers, finalType.getQualifier()));
      return finalType;
    }
    return finalType;
  }

  /**
   * Makes sure to apply Expressions containing brackets that change the binding of operators e.g.
   * () can change the binding order of operators
   *
   * @param finalType Modifications are applyed to this type which is the result of the preceding
   *     type calculations
   * @param bracketExpressions List of Strings containing bracket expressions
   * @return modified finalType performing the resolution of the bracket expressions
   */
  private static Type resolveBracketExpression(Type finalType, List<String> bracketExpressions) {
    for (String bracketExpression : bracketExpressions) {
      List<String> splitExpression =
          separate(bracketExpression.substring(1, bracketExpression.length() - 1));
      for (String part : splitExpression) {
        finalType = performBracketContentAction(finalType, part);
      }
    }

    return finalType;
  }

  /**
   * Help function that removes access modifier from the typeString
   *
   * @param type provided typeString
   * @return typeString without access modifier
   */
  private static String clear(String type) {
    return type.replaceAll("public|private|protected", "").strip();
  }

  /**
   * Checks if the List of separated parts of the typeString contains an element indicating that it
   * is a primitive type
   *
   * @param stringList
   * @return
   */
  private static boolean isPrimitiveType(List<String> stringList) {
    for (String s : stringList) {
      if (primitives.contains(s)) {
        return true;
      }
    }
    return false;
  }

  /**
   * Joins compound primitive data types such as long long int and consolidates those information
   * blocks
   *
   * @param typeBlocks
   * @return separated words of compound types are joined into one string
   */
  private static List<String> joinPrimitive(List<String> typeBlocks) {
    List<String> joinedTypeBlocks = new ArrayList<>();
    StringBuilder primitiveType = new StringBuilder();
    boolean foundPrimitive = false;

    for (String s : typeBlocks) {
      if (primitives.contains(s)) {
        if (primitiveType.length() > 0) {
          primitiveType.append(" ");
        }
        primitiveType.append(s);
      }
    }

    for (String s : typeBlocks) {
      if (primitives.contains(s) && !foundPrimitive) {
        joinedTypeBlocks.add(primitiveType.toString());
        foundPrimitive = true;
      } else {
        if (!primitives.contains(s)) {
          joinedTypeBlocks.add(s);
        }
      }
    }

    return joinedTypeBlocks;
  }

  /**
   * Reconstructs the type chain when the root node is modified e.g. when swapping with alias
   * (typedef)
   *
   * @param oldChain containing all types until the root
   * @param newRoot root the chain is swapped with
   * @return oldchain but root replaced with newRoot
   */
  public static Type reWrapType(Type oldChain, Type newRoot) {
    if (oldChain.isFirstOrderType()) {
      newRoot.setTypeOrigin(oldChain.getTypeOrigin());
    }

    if (!newRoot.isFirstOrderType()) {
      return newRoot;
    }

    if (oldChain instanceof ObjectType && newRoot instanceof ObjectType) {
      ((ObjectType) newRoot.getRoot()).setGenerics(((ObjectType) oldChain).getGenerics());
      return newRoot;
    } else if (oldChain instanceof ReferenceType) {
      Type reference = reWrapType(((ReferenceType) oldChain).getElementType(), newRoot);
      ReferenceType newChain = (ReferenceType) oldChain.duplicate();
      newChain.setElementType(reference);
      newChain.refreshName();
      return newChain;
    } else if (oldChain instanceof PointerType) {
      PointerType newChain = (PointerType) oldChain.duplicate();
      newChain.setRoot(reWrapType(oldChain.getRoot(), newRoot));
      newChain.refreshNames();
      return newChain;
    } else {
      return newRoot;
    }
  }

  /**
   * Does the same as {@link #createIgnoringAlias(String)} but explicitly does not use type alias
   * resolution. This is usually not what you want. Use with care!
   *
   * @param string the string representation of the type
   * @return the type
   */
  public static Type createIgnoringAlias(String string) {
    return createFrom(string, false);
  }

  private static Type postTypeParsing(
      List<String> subPart, Type finalType, List<String> bracketExpressions) {
    for (String part : subPart) {
      if (part.equals("*")) {
        // Creates a Pointer to the finalType
        finalType = finalType.reference(PointerType.PointerOrigin.POINTER);
      }

      if (part.equals("&")) {
        // CPP ReferenceTypes are indicated by an & at the end of the typeName e.g. int&, and are
        // handled differently to a pointer
        Type.Qualifier oldQualifier = finalType.getQualifier();
        Type.Storage oldStorage = finalType.getStorage();
        finalType.setQualifier(new Type.Qualifier());
        finalType.setStorage(Type.Storage.AUTO);
        finalType = new ReferenceType(finalType);
        finalType.setStorage(oldStorage);
        finalType.setQualifier(oldQualifier);
      }

      if (part.startsWith("[") && part.endsWith("]")) {
        // Arrays are equal to pointer, create a reference
        finalType = finalType.reference(PointerType.PointerOrigin.ARRAY);
      }

      if (part.startsWith("(") && part.endsWith(")")) {
        // BracketExpressions change the binding of operators they are stored in order to be
        // processed afterwards
        bracketExpressions.add(part);
      }

      // Check storage and qualifiers specifierd that are defined after the typeName e.g. int const
      if (isStorageSpecifier(part)) {
        List<String> specifiers = new ArrayList<>();
        specifiers.add(part);
        finalType.setStorage(calcStorage(specifiers));
      }
      if (isQualifierSpecifier(part)) {
        List<String> qualifiers = new ArrayList<>();
        qualifiers.add(part);
        finalType.setQualifier(calcQualifier(qualifiers, finalType.getQualifier()));
      }
    }
    return finalType;
  }

  private static String removeGenerics(String typeName) {
    if (typeName.contains("<") && typeName.contains(">")) {
      typeName = typeName.substring(0, typeName.indexOf('<'));
    }
    return typeName;
  }

  private static ObjectType.Modifier determineModifier(
      List<String> typeBlocks, boolean primitiveType) {
    // Default is signed, unless unsigned keyword is specified. For other classes that are not
    // primitive this is NOT_APPLICABLE
    ObjectType.Modifier modifier = ObjectType.Modifier.NOT_APPLICABLE;
    if (primitiveType) {
      if (typeBlocks.contains("unsigned")) {
        modifier = ObjectType.Modifier.UNSIGNED;
        typeBlocks.remove("unsigned");
      } else {
        modifier = ObjectType.Modifier.SIGNED;
        typeBlocks.remove("signed");
      }
    }
    return modifier;
  }

  /**
   * Use this function for parsing new types and obtaining a new Type the TypeParser creates from
   * the typeString
   *
   * @param type string with type information
   * @param resolveAlias should replace with original type in typedefs
   * @return new type representing the type string
   */
  public static Type createFrom(String type, boolean resolveAlias) {
    // Check if Problems during Parsing
    if (type.contains("?")
        || type.contains("org.eclipse.cdt.internal.core.dom.parser.ProblemType@")
        || type.length() == 0) {
      return UnknownType.getUnknownType();
    }

    // Preprocessing of the typeString
    type = clear(type);
    type = fixGenerics(type);

    // Separate typeString into a List containing each part of the typeString
    List<String> typeBlocks = separate(type);

    // Depending if the Type is primitive or not signed/unsigned must be set differently (only
    // relevant for ObjectTypes)
    boolean primitiveType = isPrimitiveType(typeBlocks);

    // Default is signed, unless unsigned keyword is specified. For other classes that are not
    // primitive this is NOT_APPLICABLE
    ObjectType.Modifier modifier = determineModifier(typeBlocks, primitiveType);

    // Join compound primitive types into one block i.e. types consisting of more than one word e.g.
    // long long int (only primitive types)
    typeBlocks = joinPrimitive(typeBlocks);

    List<String> qualifierList = new ArrayList<>();
    List<String> storageList = new ArrayList<>();

    // Handle preceeding qualifier or storage specifier to the type name e.g. static const int
    int counter = 0;
    for (String part : typeBlocks) {
      if (isQualifierSpecifier(part)) {
        qualifierList.add(part);
        counter++;
      } else if (isStorageSpecifier(part)) {
        storageList.add(part);
        counter++;
      } else {
        break;
      }
    }

    Type.Storage storageValue = calcStorage(storageList);
    Type.Qualifier qualifier = calcQualifier(qualifierList, null);

    // Once all preceeding known keywords (if any) are handled the next word must be the TypeName
    String typeName = typeBlocks.get(counter);
    counter++;

    Type finalType;
    TypeManager typeManager = TypeManager.getInstance();

    // Check if type is FunctionPointer
    Matcher funcptr = isFunctionPointer(typeBlocks.subList(counter, typeBlocks.size()));

    if (funcptr != null) {
      Type returnType = createFrom(typeName, false);
      List<Type> parameterList = getParameterList(funcptr.group("args"));

      return typeManager.registerType(
          new FunctionPointerType(qualifier, storageValue, parameterList, returnType));
    } else if (isIncompleteType(typeName)) {
      // IncompleteType e.g. void
      finalType = new IncompleteType();
    } else if (isUnknownType(typeName)) {
      // UnknownType -> no information on how to process this type
      finalType = new UnknownType(typeName);
    } else {
      // ObjectType
      // Obtain possible generic List from TypeString
      List<Type> generics = getGenerics(typeName);
      typeName = removeGenerics(typeName);
      finalType =
          new ObjectType(typeName, storageValue, qualifier, generics, modifier, primitiveType);
    }

    if (finalType.getTypeName().equals("auto") || (type.contains("auto") && !primitiveType)) {
      // In C++17 if auto keyword is used the compiler infers the type automatically, hence we
      // are not able to find out, which type this should be, it will be resolved due to
      // dataflow
      return UnknownType.getUnknownType();
    }

    // Process Keywords / Operators (*, &) after typeName
    List<String> subPart = typeBlocks.subList(counter, typeBlocks.size());

    List<String> bracketExpressions = new ArrayList<>();

    finalType = postTypeParsing(subPart, finalType, bracketExpressions);

    // Resolve BracketExpressions that were identified previously
    finalType = resolveBracketExpression(finalType, bracketExpressions);

    // Make sure, that only one real instance exists for a type in order to have just one node in
    // the graph representing the type
    finalType = typeManager.registerType(finalType);

    if (resolveAlias) {
      return typeManager.registerType(typeManager.resolvePossibleTypedef(finalType));
    }

    return finalType;
  }
}<|MERGE_RESOLUTION|>--- conflicted
+++ resolved
@@ -73,14 +73,7 @@
   }
 
   public static TypeManager.Language getLanguage() {
-<<<<<<< HEAD
-    if (TypeManager.getInstance().getFrontend() == null) {
-      return language;
-    }
-    return TypeManager.getInstance().getLanguage();
-=======
     return TypeParser.languageSupplier.get();
->>>>>>> db25058c
   }
 
   /**
