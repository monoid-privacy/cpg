/*
 * Copyright (c) 2019, Fraunhofer AISEC. All rights reserved.
 *
 *  Licensed under the Apache License, Version 2.0 (the "License");
 *  you may not use this file except in compliance with the License.
 *  You may obtain a copy of the License at
 *
 *       http://www.apache.org/licenses/LICENSE-2.0
 *
 *  Unless required by applicable law or agreed to in writing, software
 *  distributed under the License is distributed on an "AS IS" BASIS,
 *  WITHOUT WARRANTIES OR CONDITIONS OF ANY KIND, either express or implied.
 *  See the License for the specific language governing permissions and
 *  limitations under the License.
 *
 *                    $$$$$$\  $$$$$$$\   $$$$$$\
 *                   $$  __$$\ $$  __$$\ $$  __$$\
 *                   $$ /  \__|$$ |  $$ |$$ /  \__|
 *                   $$ |      $$$$$$$  |$$ |$$$$\
 *                   $$ |      $$  ____/ $$ |\_$$ |
 *                   $$ |  $$\ $$ |      $$ |  $$ |
 *                   \$$$$$   |$$ |      \$$$$$   |
 *                    \______/ \__|       \______/
 *
 */

package de.fraunhofer.aisec.cpg.passes;

import de.fraunhofer.aisec.cpg.TranslationResult;
import de.fraunhofer.aisec.cpg.frontends.LanguageFrontend;
import de.fraunhofer.aisec.cpg.graph.CallExpression;
import de.fraunhofer.aisec.cpg.graph.ConstructExpression;
import de.fraunhofer.aisec.cpg.graph.ConstructorDeclaration;
import de.fraunhofer.aisec.cpg.graph.ExplicitConstructorInvocation;
import de.fraunhofer.aisec.cpg.graph.Expression;
import de.fraunhofer.aisec.cpg.graph.FunctionDeclaration;
import de.fraunhofer.aisec.cpg.graph.HasType;
import de.fraunhofer.aisec.cpg.graph.MemberCallExpression;
import de.fraunhofer.aisec.cpg.graph.MethodDeclaration;
import de.fraunhofer.aisec.cpg.graph.NewExpression;
import de.fraunhofer.aisec.cpg.graph.Node;
import de.fraunhofer.aisec.cpg.graph.NodeBuilder;
import de.fraunhofer.aisec.cpg.graph.ParamVariableDeclaration;
import de.fraunhofer.aisec.cpg.graph.RecordDeclaration;
import de.fraunhofer.aisec.cpg.graph.StaticCallExpression;
import de.fraunhofer.aisec.cpg.graph.TranslationUnitDeclaration;
import de.fraunhofer.aisec.cpg.graph.Type;
import de.fraunhofer.aisec.cpg.helpers.SubgraphWalker.ScopedWalker;
import java.util.ArrayList;
import java.util.Collection;
import java.util.HashMap;
import java.util.HashSet;
import java.util.List;
import java.util.Map;
import java.util.Objects;
import java.util.Set;
import java.util.regex.Pattern;
import java.util.stream.Collectors;
import org.checkerframework.checker.nullness.qual.NonNull;
import org.checkerframework.checker.nullness.qual.Nullable;
import org.slf4j.Logger;
import org.slf4j.LoggerFactory;

/**
 * Resolves {@link CallExpression} and {@link NewExpression} targets.
 *
 * <p>A {@link CallExpression} specifies the method that wants to be called via {@link
 * CallExpression#getName()}. The call target is a method of the same class the caller belongs to,
 * so the name is resolved to the appropriate {@link
 * de.fraunhofer.aisec.cpg.graph.MethodDeclaration}. This pass also takes into consideration that a
 * method might not be present in the current class, but rather has its implementation in a
 * superclass, and sets the pointer accordingly.
 *
 * <p>Constructor calls with {@link NewExpression} are resolved in such a way that their {@link
 * NewExpression#getInstantiates()} points to the correct {@link RecordDeclaration}. Additionally,
 * the {@link ConstructExpression#getConstructor()} is set to the according {@link
 * ConstructorDeclaration}
 */
public class CallResolver implements Pass {

  private static final Logger LOGGER = LoggerFactory.getLogger(CallResolver.class);

  private Map<String, RecordDeclaration> recordMap = new HashMap<>();
  private Map<FunctionDeclaration, Type> containingType = new HashMap<>();
  @Nullable private RecordDeclaration currentClass;
  @Nullable private TranslationUnitDeclaration currentTU;
  private LanguageFrontend lang;

  @Override
  public void cleanup() {
    this.containingType.clear();
    this.currentClass = null;
    this.currentTU = null;
  }

  @Override
  public LanguageFrontend getLang() {
    return lang;
  }

  @Override
  public void setLang(LanguageFrontend lang) {
    this.lang = lang;
  }

  @Override
  public void accept(@NonNull TranslationResult translationResult) {
    ScopedWalker walker = new ScopedWalker();
    walker.registerHandler(this::findRecords);
    walker.registerHandler(this::registerMethods);

    for (TranslationUnitDeclaration tu : translationResult.getTranslationUnits()) {
      walker.iterate(tu);
    }

    walker.clearCallbacks();
    walker.registerHandler(this::resolve);

    for (TranslationUnitDeclaration tu : translationResult.getTranslationUnits()) {
      walker.iterate(tu);
    }
  }

  private void findRecords(@NonNull Node node) {
    if (node instanceof RecordDeclaration) {
      recordMap.putIfAbsent(node.getName(), (RecordDeclaration) node);
    }
  }

  private void registerMethods(@NonNull Type currentClass, Node parent, @NonNull Node currentNode) {
    if (currentNode instanceof MethodDeclaration) {
      containingType.put((FunctionDeclaration) currentNode, currentClass);
    }
  }

  private void resolve(@NonNull Node node) {
    if (node instanceof TranslationUnitDeclaration) {
      this.currentTU = (TranslationUnitDeclaration) node;
    } else if (node instanceof ExplicitConstructorInvocation) {
      ExplicitConstructorInvocation eci = (ExplicitConstructorInvocation) node;
      if (eci.getContainingClass() != null) {
        RecordDeclaration record = recordMap.get(eci.getContainingClass());
        List<Type> signature =
            eci.getArguments().stream().map(Expression::getType).collect(Collectors.toList());
        if (record != null) {
          ConstructorDeclaration constructor = getConstructorDeclaration(signature, record);
          ArrayList<FunctionDeclaration> invokes = new ArrayList<>();
          if (constructor != null) {
            invokes.add(constructor);
          }
          eci.setInvokes(invokes);
        }
      }
    } else if (node instanceof CallExpression) {
      CallExpression call = (CallExpression) node;

      if (this.currentClass == null && this.currentTU != null) {
        // Handle function (not method) calls
        // C++ allows function overloading. Make sure we have at least the same number of arguments
        List<FunctionDeclaration> invocationCandidates =
            currentTU.getDeclarations().stream()
                .filter(FunctionDeclaration.class::isInstance)
                .map(FunctionDeclaration.class::cast)
                .filter(
                    f -> f.getName().equals(call.getName()) && f.hasSignature(call.getSignature()))
                .collect(Collectors.toList());

        call.setInvokes(invocationCandidates);
      } else if (!handlePossibleStaticImport(call)) {
        Set<Type> possibleContainingTypes = getPossibleContainingTypes(node);

        // Find invokes by type
        List<FunctionDeclaration> invocationCandidates =
            call.getInvokes().stream()
                .map(f -> getOverridingCandidates(possibleContainingTypes, f))
                .flatMap(Collection::stream)
                .collect(Collectors.toList());

        // Find invokes by supertypes
        if (invocationCandidates.isEmpty()) {
          String[] nameParts = call.getName().split("\\.");
<<<<<<< HEAD
          if (nameParts.length>0) {
            List<Type> signature = call.getSignature();
            Set<RecordDeclaration> records =
                    possibleContainingTypes.stream()
                                           .map(t -> recordMap.get(t.getTypeName()))
                                           .filter(Objects::nonNull)
                                           .collect(Collectors.toSet());
            invocationCandidates =
                    getInvocationCandidatesFromParents(
                            nameParts[nameParts.length - 1], signature, records);
=======
          if (nameParts.length > 0) {
            List<Type> signature = call.getSignature();
            Set<RecordDeclaration> records =
                possibleContainingTypes.stream()
                    .map(t -> recordMap.get(t.getTypeName()))
                    .filter(Objects::nonNull)
                    .collect(Collectors.toSet());
            invocationCandidates =
                getInvocationCandidatesFromParents(
                    nameParts[nameParts.length - 1], signature, records);
>>>>>>> 0352de41
          }
        }

        if (!(call instanceof MemberCallExpression || call instanceof StaticCallExpression)) {
          call.setBase(currentClass.getThis());
        }
        call.setInvokes(invocationCandidates);
      }
    } else if (node instanceof NewExpression) {
      // Handle constructor calls
      NewExpression newExpression = (NewExpression) node;
      String typeName = newExpression.getType().getTypeName();
      RecordDeclaration record = recordMap.get(typeName);
      newExpression.setInstantiates(record);
      if (newExpression.getInitializer() instanceof ConstructExpression) {
        ConstructExpression initializer = (ConstructExpression) newExpression.getInitializer();
        List<Type> signature = initializer.getSignature();

        if (record != null) {
          ConstructorDeclaration constructor = getConstructorDeclaration(signature, record);
          if (constructor != null) {
            initializer.setConstructor(constructor);
          } else {
            LOGGER.warn(
                "Unexpected: Could not create constructor for {}.{}", record.getName(), signature);
          }
        }
      }
    } else if (node instanceof RecordDeclaration) {
      currentClass = (RecordDeclaration) node;
    }
  }

  private boolean handlePossibleStaticImport(@Nullable CallExpression call) {
    if (call == null || currentClass == null) {
      return false;
    }
    String name = call.getName().substring(call.getName().lastIndexOf('.') + 1);
    List<FunctionDeclaration> nameMatches =
        currentClass.getStaticImports().stream()
            .filter(FunctionDeclaration.class::isInstance)
            .map(FunctionDeclaration.class::cast)
            .filter(m -> m.getName().equals(name) || m.getName().endsWith("." + name))
            .collect(Collectors.toList());
    if (nameMatches.isEmpty()) {
      return false;
    } else {
      List<FunctionDeclaration> invokes = new ArrayList<>();
      FunctionDeclaration target =
          nameMatches.stream()
              .filter(m -> m.hasSignature(call.getSignature()))
              .findFirst()
              .orElse(null);
      if (target == null) {
        generateDummies(call, name, invokes);
      } else {
        invokes.add(target);
      }

      call.setInvokes(invokes);
      return true;
    }
  }

  private void generateDummies(
      @NonNull CallExpression call,
      @NonNull String name,
      @NonNull List<FunctionDeclaration> invokes) {
    // We had an import for this method name, just not the correct signature. Let's just add
    // a dummy to any class that might be affected
    if (currentClass == null) {
      LOGGER.warn("Cannot generate dummies for imports of a null class: {}", call.toString());
      return;
    }
    List<RecordDeclaration> containingRecords =
        currentClass.getStaticImportStatements().stream()
            .filter(i -> i.endsWith("." + name))
            .map(i -> i.substring(0, i.lastIndexOf('.')))
            .map(c -> recordMap.getOrDefault(c, null))
            .filter(Objects::nonNull)
            .collect(Collectors.toList());
    for (RecordDeclaration record : containingRecords) {
      MethodDeclaration dummy = NodeBuilder.newMethodDeclaration(name, "", true);
      dummy.setDummy(true);
      // prepare signature
      List<ParamVariableDeclaration> params = new ArrayList<>();
      for (int i = 0; i < call.getSignature().size(); i++) {
        Type targetType = call.getSignature().get(i);
        String paramName = generateParamName(i, targetType);
        ParamVariableDeclaration param =
            NodeBuilder.newMethodParameterIn(paramName, targetType, false, "");
        param.setDummy(true);
        param.setArgumentIndex(i);
        params.add(param);
      }
      dummy.setParameters(params);
      record.getMethods().add(dummy);
      currentClass.getStaticImports().add(dummy);
      invokes.add(dummy);
    }
  }

  private String generateParamName(int i, @NonNull Type targetType) {
    StringBuilder paramName = new StringBuilder();
    boolean capitalize = false;
    for (int j = 0; j < targetType.toString().length(); j++) {
      char c = targetType.toString().charAt(j);
      if (c == '.' || c == ':') {
        capitalize = true;
      } else if (c == '*') {
        paramName.append("Ptr");
      } else {
        if (capitalize) {
          paramName.append(String.valueOf(c).toUpperCase());
          capitalize = false;
        } else {
          paramName.append(c);
        }
      }
    }
    paramName.append(i);
    return paramName.toString();
  }

  private Set<Type> getPossibleContainingTypes(Node node) {
    Set<Type> possibleTypes = new HashSet<>();
    if (node instanceof MemberCallExpression) {
      MemberCallExpression memberCall = (MemberCallExpression) node;
      if (memberCall.getBase() instanceof HasType) {
        HasType base = (HasType) memberCall.getBase();
        possibleTypes.add(base.getType());
        possibleTypes.addAll(base.getPossibleSubTypes());
      }
    } else if (node instanceof StaticCallExpression) {
      StaticCallExpression staticCall = (StaticCallExpression) node;
      if (staticCall.getTargetRecord() != null) {
        possibleTypes.add(new Type(staticCall.getTargetRecord()));
      }
    } else if (currentClass != null) {
      possibleTypes.add(new Type(currentClass.getName()));
      possibleTypes.addAll(currentClass.getSuperTypes());
    }
    return possibleTypes;
  }

  private List<FunctionDeclaration> getInvocationCandidatesFromRecord(
      RecordDeclaration record, String name, List<Type> signature) {
    Pattern namePattern =
        Pattern.compile("(" + Pattern.quote(record.getName()) + "\\.)?" + Pattern.quote(name));
    return record.getMethods().stream()
        .filter(m -> namePattern.matcher(m.getName()).matches() && m.hasSignature(signature))
        .map(FunctionDeclaration.class::cast)
        .collect(Collectors.toList());
  }

  private List<FunctionDeclaration> getInvocationCandidatesFromParents(
      String name, List<Type> signature, Set<RecordDeclaration> possibleTypes) {
    if (possibleTypes.isEmpty()) {
      return new ArrayList<>();
    } else {
      List<FunctionDeclaration> firstLevelCandidates =
          possibleTypes.stream()
              .map(r -> getInvocationCandidatesFromRecord(r, name, signature))
              .flatMap(Collection::stream)
              .collect(Collectors.toList());
      if (firstLevelCandidates.isEmpty()) {
        return possibleTypes.stream()
            .map(RecordDeclaration::getSuperTypeDeclarations)
            .map(superTypes -> getInvocationCandidatesFromParents(name, signature, superTypes))
            .flatMap(Collection::stream)
            .collect(Collectors.toList());
      } else {
        return firstLevelCandidates;
      }
    }
  }

  private Set<FunctionDeclaration> getOverridingCandidates(
      Set<Type> possibleSubTypes, FunctionDeclaration declaration) {
    return declaration.getOverriddenBy().stream()
        .filter(f -> possibleSubTypes.contains(containingType.get(f)))
        .collect(Collectors.toSet());
  }

  @Nullable
  private ConstructorDeclaration getConstructorDeclaration(
      List<Type> signature, RecordDeclaration record) {
    return record.getConstructors().stream()
        .filter(f -> f.hasSignature(signature))
        .findFirst()
        .orElse(null);
  }
}<|MERGE_RESOLUTION|>--- conflicted
+++ resolved
@@ -179,18 +179,6 @@
         // Find invokes by supertypes
         if (invocationCandidates.isEmpty()) {
           String[] nameParts = call.getName().split("\\.");
-<<<<<<< HEAD
-          if (nameParts.length>0) {
-            List<Type> signature = call.getSignature();
-            Set<RecordDeclaration> records =
-                    possibleContainingTypes.stream()
-                                           .map(t -> recordMap.get(t.getTypeName()))
-                                           .filter(Objects::nonNull)
-                                           .collect(Collectors.toSet());
-            invocationCandidates =
-                    getInvocationCandidatesFromParents(
-                            nameParts[nameParts.length - 1], signature, records);
-=======
           if (nameParts.length > 0) {
             List<Type> signature = call.getSignature();
             Set<RecordDeclaration> records =
@@ -201,7 +189,6 @@
             invocationCandidates =
                 getInvocationCandidatesFromParents(
                     nameParts[nameParts.length - 1], signature, records);
->>>>>>> 0352de41
           }
         }
 
