/*
 * Copyright (c) 2019, Fraunhofer AISEC. All rights reserved.
 *
 *  Licensed under the Apache License, Version 2.0 (the "License");
 *  you may not use this file except in compliance with the License.
 *  You may obtain a copy of the License at
 *
 *       http://www.apache.org/licenses/LICENSE-2.0
 *
 *  Unless required by applicable law or agreed to in writing, software
 *  distributed under the License is distributed on an "AS IS" BASIS,
 *  WITHOUT WARRANTIES OR CONDITIONS OF ANY KIND, either express or implied.
 *  See the License for the specific language governing permissions and
 *  limitations under the License.
 *
 *                    $$$$$$\  $$$$$$$\   $$$$$$\
 *                   $$  __$$\ $$  __$$\ $$  __$$\
 *                   $$ /  \__|$$ |  $$ |$$ /  \__|
 *                   $$ |      $$$$$$$  |$$ |$$$$\
 *                   $$ |      $$  ____/ $$ |\_$$ |
 *                   $$ |  $$\ $$ |      $$ |  $$ |
 *                   \$$$$$   |$$ |      \$$$$$   |
 *                    \______/ \__|       \______/
 *
 */

plugins {
    // built-in
    java
    `java-library`
    jacoco
    signing
    `maven-publish`

<<<<<<< HEAD
    id("org.sonarqube") version "2.8"
    id("com.diffplug.gradle.spotless") version "3.30.0"
    id("com.github.johnrengelman.shadow") version "5.2.0"
=======
    id("org.sonarqube") version "3.0"
    id("com.diffplug.gradle.spotless") version "4.3.1"
    id("com.github.johnrengelman.shadow") version "6.0.0"
    id("net.researchgate.release") version "2.8.1"
>>>>>>> 541e7e13
}

tasks.jacocoTestReport {
    reports {
        xml.isEnabled = true
    }
}

group = "de.fraunhofer.aisec"

publishing {
    publications {
        create<MavenPublication>("maven") {
            from(components["java"])

            pom {
                name.set("Code Property Graph")
                description.set("A simple library to extract a code property graph out of source code. It has support for multiple passes that can extend the analysis after the graph is constructed.")
                url.set("https://github.com/Fraunhofer-AISEC/cpg")
                licenses {
                    license {
                        name.set("The Apache License, Version 2.0")
                        url.set("http://www.apache.org/licenses/LICENSE-2.0.txt")
                    }
                }
                developers {
                    developer {
                        id.set("oxisto")
                        organization.set("Fraunhofer AISEC")
                        organizationUrl.set("https://www.aisec.fraunhofer.de")
                    }
                }
                scm {
                    connection.set("scm:git:git://github.com:Fraunhofer-AISEC/cpg.git")
                    developerConnection.set("scm:git:ssh://github.com:Fraunhofer-AISEC/cpg.git")
                    url.set("https://github.com/Fraunhofer-AISEC/cpg")
                }
            }
        }
    }

    repositories {
        maven {
            url = uri("https://oss.sonatype.org/service/local/staging/deploy/maven2")

            credentials {
                val mavenCentralUsername: String? by project
                val mavenCentralPassword: String? by project

                username = mavenCentralUsername
                password = mavenCentralPassword
            }
        }
    }
}

repositories {
    mavenCentral()

    ivy {
        setUrl("https://download.eclipse.org/tools/cdt/releases/9.10/cdt-9.10.0/plugins")
        metadataSources {
            artifact()
        }
        patternLayout {
            artifact("/[organisation].[module]_[revision].[ext]")
        }
    }
}

tasks.withType<GenerateModuleMetadata> {
    enabled = false
}

signing {
    val signingKey: String? by project
    val signingPassword: String? by project
    useInMemoryPgpKeys(signingKey, signingPassword)
    sign(publishing.publications["maven"])
}

tasks.withType<Sign>().configureEach {
    onlyIf { project.extra["isReleaseVersion"] as Boolean }
}

tasks.named<Test>("test") {
    useJUnitPlatform()
    maxHeapSize = "4048m"
}

tasks.named("compileJava") {
    dependsOn(":spotlessApply")
}

tasks.named("sonarqube") {
    dependsOn(":jacocoTestReport")
}

java {
    sourceCompatibility = JavaVersion.VERSION_11
    targetCompatibility = JavaVersion.VERSION_11

    withSourcesJar()
    withJavadocJar()
}

val versions = mapOf(
        "neo4j-ogm" to "3.1.7",
        "junit5" to "5.6.0",
        "commons-lang3" to "3.9",
        "log4j" to "2.13.0",
        "slf4j" to "1.8.0-beta4",
        "javaparser" to "3.15.10",
        "cdt" to "6.10.0.201912051559",
        "eclipse-core" to "3.17.0",
        "icu4j" to "65.1"
)

dependencies {
    api("org.apache.commons", "commons-lang3", versions["commons-lang3"])
    api("org.neo4j", "neo4j-ogm-core", versions["neo4j-ogm"])
    api("org.apache.logging.log4j", "log4j-slf4j18-impl", versions["log4j"])
    api("org.slf4j", "jul-to-slf4j", versions["slf4j"])
    api("com.github.javaparser", "javaparser-symbol-solver-core", versions["javaparser"])

    // Eclipse dependencies
    api("org.eclipse.platform", "org.eclipse.core.runtime", versions["eclipse-core"])
    api("com.ibm.icu", "icu4j", versions["icu4j"])

    // CDT
    api("org.eclipse.cdt", "core", versions["cdt"])

    // JUnit
    testImplementation("org.junit.jupiter", "junit-jupiter-api", versions["junit5"])
    testImplementation("org.junit.jupiter", "junit-jupiter-params", versions["junit5"])
    testRuntimeOnly("org.junit.jupiter", "junit-jupiter-engine", versions["junit5"])
}

spotless {
    java {
        targetExclude(
                fileTree(project.projectDir) {
                    include("build/generated-src/**")
                }
        )
        googleJavaFormat()
    }
}<|MERGE_RESOLUTION|>--- conflicted
+++ resolved
@@ -32,16 +32,9 @@
     signing
     `maven-publish`
 
-<<<<<<< HEAD
-    id("org.sonarqube") version "2.8"
-    id("com.diffplug.gradle.spotless") version "3.30.0"
-    id("com.github.johnrengelman.shadow") version "5.2.0"
-=======
     id("org.sonarqube") version "3.0"
     id("com.diffplug.gradle.spotless") version "4.3.1"
     id("com.github.johnrengelman.shadow") version "6.0.0"
-    id("net.researchgate.release") version "2.8.1"
->>>>>>> 541e7e13
 }
 
 tasks.jacocoTestReport {
